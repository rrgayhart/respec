--- conflicted
+++ resolved
@@ -1,18 +1,12 @@
-<<<<<<< HEAD
+// @ts-check
 const needAmdLike = typeof window !== "undefined" && !window.require;
 if (needAmdLike) {
-  window.require = function(deps, callback) {
-=======
-// @ts-check
-const inAmd = !!window.require;
-if (!inAmd) {
   /**
    * @type {any}
    * @param {string[]} deps
    * @param {(...modules: any[]) => void} callback
    */
   const require = function(deps, callback) {
->>>>>>> bc5abb63
     const modules = deps.map(dep => {
       if (!(dep in window.require.modules)) {
         throw new Error(`Unsupported dependency name: ${dep}`);
