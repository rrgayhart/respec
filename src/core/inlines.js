// @ts-check
// Module core/inlines
// Process all manners of inline information. These are done together despite it being
// seemingly a better idea to orthogonalise them. The issue is that processing text nodes
// is harder to orthogonalise, and in some browsers can also be particularly slow.
// Things that are recognised are <abbr>/<acronym> which when used once are applied
// throughout the document, [[REFERENCES]]/[[!REFERENCES]], {{ IDL }} and RFC2119 keywords.

import {
  InsensitiveStringSet,
  getTextNodes,
  norm,
  refTypeFromContext,
  showInlineError,
  showInlineWarning,
} from "./utils.js";
import hyperHTML from "../../js/html-template.js";
import { idlStringToHtml } from "./inline-idl-parser.js";
import { renderInlineCitation } from "./render-biblio.js";

export const name = "core/inlines";

// Inline `code`
// TODO: Replace (?!`) at the end with (?:<!`) at the start when Firefox + Safari
// add support.
const inlineCodeRegExp = /(?:`[^`]+`)(?!`)/; // `code`
const inlineIdlReference = /(?:{{[^}]+}})/; // {{ WebIDLThing }}
const inlineVariable = /\B\|\w[\w\s]*(?:\s*:[\w\s&;<>]+)?\|\B/; // |var : Type|
const inlineCitation = /(?:\[\[(?:!|\\|\?)?[A-Za-z0-9.-]+\]\])/; // [[citation]]
const inlineExpansion = /(?:\[\[\[(?:!|\\|\?)?#?[\w-.]+\]\]\])/; // [[[expand]]]
const inlineAnchor = /(?:\[=[^=]+=\])/; // Inline [= For/link =]
const inlineElement = /(?:\[\^[A-Za-z]+(?:-[A-Za-z]+)?\^\])/; // Inline [^element^]

/**
 * @param {string} matched
 * @return {HTMLElement}
 */
function inlineElementMatches(matched) {
  const value = matched.slice(2, -2).trim();
  /** @type {HTMLElement} */
  const html = hyperHTML`<code><a data-xref-type="element">${value}</a></code>`;
  return html;
}

/**
 * @param {string} matched
 * @return {HTMLElement}
 */
function inlineRFC2119Matches(matched) {
  const value = norm(matched);
  /** @type {HTMLElement} */
  const nodeElement = hyperHTML`<em class="rfc2119" title="${value}">${value}</em>`;
  return nodeElement;
}

/**
 * @param {string} matched
 * @param {Document} document
 * @return {HTMLElement}
 */
function inlineRefMatches(matched, document) {
  // slices "[[[" at the beginning and "]]]" at the end
  const ref = matched.slice(3, -3).trim();
  if (!ref.startsWith("#")) {
    return hyperHTML`<a data-cite="${ref}"></a>`;
  }
  if (document.querySelector(ref)) {
    return hyperHTML`<a href="${ref}"></a>`;
  }
  /** @type {HTMLElement} */
  const badReference = hyperHTML`<span>${matched}</span>`;
  showInlineError(
    badReference, // cite element
    `Wasn't able to expand ${matched} as it didn't match any id in the document.`,
    `Please make sure there is element with id ${ref} in the document.`
  );
  return badReference;
}

/**
 * @param {string} matched
 */
function inlineXrefMatches(matched) {
  // slices "{{" at the beginning and "}}" at the end
  const ref = matched.slice(2, -2).trim();
  return ref.startsWith("\\")
    ? matched.replace("\\", "")
    : idlStringToHtml(norm(ref));
}

/**
 * @param {string} matched
 * @param {Text} txt
 * @param {Object} conf
 * @return {Iterable<string | Node>}
 */
function inlineBibrefMatches(matched, txt, conf) {
  // slices "[[" at the start and "]]" at the end
  const ref = matched.slice(2, -2);
  if (ref.startsWith("\\")) {
    return [`[[${ref.slice(1)}]]`];
  }
  const { type, illegal } = refTypeFromContext(ref, txt.parentNode);
  const cite = renderInlineCitation(ref);
  const cleanRef = ref.replace(/^(!|\?)/, "");
  if (illegal && !conf.normativeReferences.has(cleanRef)) {
    showInlineWarning(
      cite.children[0], // cite element
      "Normative references in informative sections are not allowed. " +
        `Remove '!' from the start of the reference \`[[${ref}]]\``
    );
  }

  if (type === "informative" && !illegal) {
    conf.informativeReferences.add(cleanRef);
  } else {
    conf.normativeReferences.add(cleanRef);
  }
  return cite.childNodes;
}

/**
 * @param {string} matched
 * @param {Text} txt
 * @param {Map<string, string>} abbrMap
 */
function inlineAbbrMatches(matched, txt, abbrMap) {
  return txt.parentElement.tagName === "ABBR"
    ? matched
    : hyperHTML`<abbr title="${abbrMap.get(matched)}">${matched}</abbr>`;
}

/**
 * @example |varName: type| => <var data-type="type">varName</var>
 * @example |varName| => <var>varName</var>
 * @param {string} matched
 */
function inlineVariableMatches(matched) {
  // remove "|" at the beginning and at the end, then split at an optional `:`
  const matches = matched.slice(1, -1).split(":", 2);
  const [varName, type] = matches.map(s => s.trim());
  return hyperHTML`<var data-type="${type}">${varName}</var>`;
}

/**
<<<<<<< HEAD
 * @param {string} matched
 * @param {Document} document
 * @return {HTMLElement}
 */
function inlineAnchorMatches(matched, document) {
  const parts = matched
    .slice(2, -2) // Chop [= =]
    .split("/", 2)
    .map(s => s.trim());
  const [isFor, content] = parts.length === 2 ? parts : ["", parts[0]];
  const processedContent = processInlineContent(content, document);
  const forValue = norm(isFor);
  return hyperHTML`<a data-link-for="${forValue}" data-xref-for="${forValue}">${processedContent}</a>`;
=======
 * @example [= foo =] => <a>foo</a>
 * @example [= bar/foo =] => <a data-link-for="bar" data-xref-for="bar">foo</a>
 * @example [= `foo` =] => <a><code>foo</code></a>
 * @example [= foo|bar =] => <a data-lt="foo">bar</a>
 * @param {string} matched
 */
function inlineAnchorMatches(matched) {
  matched = matched.slice(2, -2); // Chop [= =]
  const parts = matched.split("/", 2).map(s => s.trim());
  const [isFor, content] = parts.length === 2 ? parts : [null, parts[0]];
  const [linkingText, text] = content.includes("|")
    ? content.split("|", 2).map(s => s.trim())
    : [null, content];
  const processedContent = processInlineContent(text);
  const forContext = isFor ? norm(isFor) : null;
  return hyperHTML`<a data-link-for="${forContext}" data-xref-for="${forContext}" data-lt="${linkingText}">${processedContent}</a>`;
>>>>>>> dab9af3d
}

/**
 * @param {string} matched
 * @return {HTMLElement}
 */
function inlineCodeMatches(matched) {
  const clean = matched.slice(1, -1); // Chop ` and `
  return hyperHTML`<code>${clean}</code>`;
}

/**
 * @param {string} text
 * @param {Document} document
 */
function processInlineContent(text, document) {
  if (inlineCodeRegExp.test(text)) {
    // We use a capture group to split, so we can process all the parts.
    return text.split(/(`[^`]+`)(?!`)/).map(part => {
      return part.startsWith("`")
        ? inlineCodeMatches(part)
        : processInlineContent(part, document);
    });
  }
  return document.createTextNode(text);
}

/**
 * @param {import("../respec-document").RespecDocument} respecDoc
 */
export default function({ document, rfc2119Usage, configuration: conf }) {
  const abbrMap = new Map();
  document.normalize();
  if (!document.querySelector("section#conformance")) {
    // make the document informative
    document.body.classList.add("informative");
  }
  conf.normativeReferences = new InsensitiveStringSet();
  conf.informativeReferences = new InsensitiveStringSet();

  if (!conf.respecRFC2119) conf.respecRFC2119 = rfc2119Usage;

  // PRE-PROCESSING
  /** @type {NodeListOf<HTMLElement>} */
  const abbrs = document.querySelectorAll("abbr[title]");
  for (const abbr of abbrs) {
    abbrMap.set(abbr.textContent, abbr.title);
  }
  const aKeys = [...abbrMap.keys()];
  const abbrRx = aKeys.length ? `(?:\\b${aKeys.join("\\b)|(?:\\b")}\\b)` : null;

  // PROCESSING
  // Don't gather text nodes for these:
  const exclusions = ["#respec-ui", ".head", "pre"];
  const txts = getTextNodes(document.body, exclusions, {
    wsNodes: false, // we don't want nodes with just whitespace
  });
  const keywords = new RegExp(
    [
      "\\bMUST(?:\\s+NOT)?\\b",
      "\\bSHOULD(?:\\s+NOT)?\\b",
      "\\bSHALL(?:\\s+NOT)?\\b",
      "\\bMAY\\b",
      "\\b(?:NOT\\s+)?REQUIRED\\b",
      "\\b(?:NOT\\s+)?RECOMMENDED\\b",
      "\\bOPTIONAL\\b",
    ].join("|")
  );
  const rx = new RegExp(
    `(${[
      keywords.source,
      inlineIdlReference.source,
      inlineVariable.source,
      inlineCitation.source,
      inlineExpansion.source,
      inlineAnchor.source,
      inlineCodeRegExp.source,
      inlineElement.source,
      ...(abbrRx ? [abbrRx] : []),
    ].join("|")})`
  );
  for (const txt of txts) {
    const subtxt = txt.data.split(rx);
    if (subtxt.length === 1) continue;
    const df = document.createDocumentFragment();
    let matched = true;
    for (const t of subtxt) {
      matched = !matched;
      if (!matched) {
        df.append(t);
      } else if (t.startsWith("{{")) {
        const node = inlineXrefMatches(t);
        df.append(node);
      } else if (t.startsWith("[[[")) {
        const node = inlineRefMatches(t, document);
        df.append(node);
      } else if (t.startsWith("[[")) {
        const nodes = inlineBibrefMatches(t, txt, conf);
        df.append(...nodes);
      } else if (t.startsWith("|")) {
        const node = inlineVariableMatches(t);
        df.append(node);
      } else if (t.startsWith("[=")) {
        const node = inlineAnchorMatches(t, document);
        df.append(node);
      } else if (t.startsWith("`")) {
        const node = inlineCodeMatches(t);
        df.append(node);
      } else if (t.startsWith("[^")) {
        const node = inlineElementMatches(t);
        df.append(node);
      } else if (abbrMap.has(t)) {
        const node = inlineAbbrMatches(t, txt, abbrMap);
        df.append(node);
      } else if (keywords.test(t)) {
        const node = inlineRFC2119Matches(t);
        // remember which ones were used
        rfc2119Usage[node.textContent] = true;
        df.append(node);
      } else {
        // FAIL -- not sure that this can really happen
        throw new Error(
          `Found token '${t}' but it does not correspond to anything`
        );
      }
    }
    txt.replaceWith(df);
  }
}<|MERGE_RESOLUTION|>--- conflicted
+++ resolved
@@ -143,38 +143,24 @@
 }
 
 /**
-<<<<<<< HEAD
- * @param {string} matched
- * @param {Document} document
- * @return {HTMLElement}
- */
-function inlineAnchorMatches(matched, document) {
-  const parts = matched
-    .slice(2, -2) // Chop [= =]
-    .split("/", 2)
-    .map(s => s.trim());
-  const [isFor, content] = parts.length === 2 ? parts : ["", parts[0]];
-  const processedContent = processInlineContent(content, document);
-  const forValue = norm(isFor);
-  return hyperHTML`<a data-link-for="${forValue}" data-xref-for="${forValue}">${processedContent}</a>`;
-=======
  * @example [= foo =] => <a>foo</a>
  * @example [= bar/foo =] => <a data-link-for="bar" data-xref-for="bar">foo</a>
  * @example [= `foo` =] => <a><code>foo</code></a>
  * @example [= foo|bar =] => <a data-lt="foo">bar</a>
  * @param {string} matched
- */
-function inlineAnchorMatches(matched) {
+ * @param {Document} document
+ * @return {HTMLElement}
+ */
+function inlineAnchorMatches(matched, document) {
   matched = matched.slice(2, -2); // Chop [= =]
   const parts = matched.split("/", 2).map(s => s.trim());
   const [isFor, content] = parts.length === 2 ? parts : [null, parts[0]];
   const [linkingText, text] = content.includes("|")
     ? content.split("|", 2).map(s => s.trim())
     : [null, content];
-  const processedContent = processInlineContent(text);
+  const processedContent = processInlineContent(text, document);
   const forContext = isFor ? norm(isFor) : null;
   return hyperHTML`<a data-link-for="${forContext}" data-xref-for="${forContext}" data-lt="${linkingText}">${processedContent}</a>`;
->>>>>>> dab9af3d
 }
 
 /**
