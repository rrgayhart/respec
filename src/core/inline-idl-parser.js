--- conflicted
+++ resolved
@@ -1,12 +1,8 @@
 // Parses an inline IDL string (`{{ idl string }}`)
 //  and renders its components as HTML
 
-<<<<<<< HEAD
 import hyperHTML from "../../js/html-template";
-=======
-import hyperHTML from "hyperhtml";
 import { showInlineError } from "./utils";
->>>>>>> 542790a5
 
 const methodRegex = /(\w+)\((.*)\)$/;
 const slotRegex = /^\[\[(\w+)\]\]$/;
@@ -156,7 +152,6 @@
     showInlineError(el, error.message, "Error: Invalid inline IDL string");
     return el;
   }
-  const render = hyperHTML(document.createDocumentFragment());
   const output = [];
   for (const details of results) {
     switch (details.type) {
@@ -182,6 +177,5 @@
         throw new Error("Unknown type.");
     }
   }
-  const result = render`<code>${output}</code>`;
-  return result;
+  return hyperHTML`<code>${output}</code>`;
 }