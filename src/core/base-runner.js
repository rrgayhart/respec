--- conflicted
+++ resolved
@@ -3,11 +3,7 @@
 import "./include-config.js";
 import "./override-configuration.js";
 import "./respec-ready.js";
-<<<<<<< HEAD
-import "./jquery-enhanced.js"; // for backward compatibility
 import { createRespecDocument } from "../respec-document.js";
-=======
->>>>>>> 542790a5
 import { done as postProcessDone } from "./post-process.js";
 import { done as preProcessDone } from "./pre-process.js";
 import { pub } from "./pubsubhub.js";
