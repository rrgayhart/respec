--- conflicted
+++ resolved
@@ -9,7 +9,7 @@
 // CONFIGURATION
 //  - noReSpecCSS: if you're using a profile that loads this module but you don't want
 //    the style, set this to true
-<<<<<<< HEAD
+import { fetchAsset } from "./text-loader.js";
 export const name = "core/style";
 
 // Opportunistically inserts the style, with the chance to reduce some FOUC
@@ -19,21 +19,11 @@
 /**
  * @return {Promise<string>}
  */
-=======
-import { fetchAsset } from "./text-loader.js";
-export const name = "core/style";
-
-// Opportunistically inserts the style, with the chance to reduce some FOUC
-const styleElement = insertStyle();
-
->>>>>>> 24a54cad
 async function loadStyle() {
   try {
     return (await import("text!../../assets/respec2.css")).default;
   } catch {
-<<<<<<< HEAD
-    const loader = await import("./asset-loader.js");
-    return loader.loadAssetOnNode("respec2.css");
+    return fetchAsset("respec2.css");
   }
 }
 
@@ -56,22 +46,6 @@
   if (!styleElement) {
     await insertStyle(document, configuration);
   } else if (configuration.noReSpecCSS) {
-=======
-    return fetchAsset("respec2.css");
-  }
-}
-
-async function insertStyle() {
-  const styleElement = document.createElement("style");
-  styleElement.id = "respec-mainstyle";
-  styleElement.textContent = await loadStyle();
-  document.head.appendChild(styleElement);
-  return styleElement;
-}
-
-export async function run(conf) {
-  if (conf.noReSpecCSS) {
->>>>>>> 24a54cad
     (await styleElement).remove();
   }
 }