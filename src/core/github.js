--- conflicted
+++ resolved
@@ -8,9 +8,6 @@
 import { pub } from "./pubsubhub.js";
 export const name = "core/github";
 
-<<<<<<< HEAD
-export default async function({ configuration: conf }) {
-=======
 const localizationStrings = {
   en: {
     file_a_bug: "File a bug",
@@ -31,8 +28,7 @@
 const lang = defaultLang in localizationStrings ? defaultLang : "en";
 const l10n = localizationStrings[lang];
 
-export async function run(conf) {
->>>>>>> e3bb2079
+export default async function({ configuration: conf }) {
   if (!conf.hasOwnProperty("github") || !conf.github) {
     // nothing to do, bail out.
     return;
