// Constructs "dfn panels" which show all the local references to a dfn and a
// self link to the selected dfn. Based on Bikeshed's dfn panels at
// https://github.com/tabatkins/bikeshed/blob/ef44162c2e/bikeshed/dfnpanels.py
//
// Note: This module does not use hyperHTML as its functionality is injected in
// exported docs and we want to add minimal JavaScript to exported docs.
import { fetchAsset } from "./text-loader.js";
<<<<<<< HEAD
=======
import { html as hyperHTML } from "./import-maps.js";
>>>>>>> be3430cd
import { norm } from "./utils.js";
import { sub } from "./pubsubhub.js";

export const name = "core/dfn-panel";

export async function run() {
  const style = document.createElement("style");
  style.textContent = await loadStyle();
  document.head.insertBefore(style, document.querySelector("link"));

  init();
  sub("beforesave", injectIntoExportedDoc);
}

function init() {
  /** @type {HTMLElement} */
  let panel;

  document.body.addEventListener("click", event => {
    /** @type {HTMLElement} */
    const el = event.target;

    const action = deriveAction(el);
    switch (action) {
      case "show": {
        if (panel) panel.remove();
        const dfn = el.closest("dfn, .index-term");
        panel = createPanel(dfn);
        displayPanel(dfn, panel, { x: event.clientX, y: event.clientY });
        break;
      }
      case "dock": {
        panel.classList.add("docked");
        break;
      }
      case "hide": {
        panel.remove();
        break;
      }
    }
  });
}

/** @param {HTMLElement} clickTarget */
function deriveAction(clickTarget) {
  const hitALink = !!clickTarget.closest("a");
  if (clickTarget.closest("dfn, .index-term")) {
    return hitALink ? null : "show";
  }
  if (clickTarget.closest("#dfn-panel")) {
    if (hitALink) {
      const clickedSelfLink = clickTarget.classList.contains("self-link");
      return clickedSelfLink ? "hide" : "dock";
    }
    const panel = clickTarget.closest("#dfn-panel");
    return panel.classList.contains("docked") ? "hide" : null;
  }
  if (document.getElementById("dfn-panel")) {
    return "hide";
  }
  return null;
}

/** @param {HTMLElement} dfn */
function createPanel(dfn) {
  const { id } = dfn;
  const href = dfn.dataset.href || `#${id}`;
  const links = document.querySelectorAll(`a[href="${href}"]`);

  const tempNode = document.createElement("div");
  tempNode.innerHTML = `
    <aside class="dfn-panel" id="dfn-panel">
      <b><a class="self-link" href="${href}">Permalink</a></b>
      <b>Referenced in:</b>
      ${referencesToHTML(id, links)}
    </aside>
  `;
  return tempNode.querySelector("aside");
}

/**
 * @param {string} id dfn id
 * @param {NodeListOf<HTMLLinkElement>} links
 * @returns {HTMLUListElement}
 */
function referencesToHTML(id, links) {
  if (!links.length) {
    return `<ul><li>Not referenced in this document.</li></ul>`;
  }

  /** @type {Map<string, string[]>} */
  const titleToIDs = new Map();
  links.forEach((link, i) => {
    const linkID = link.id || `ref-for-${id}-${i + 1}`;
    if (!link.id) link.id = linkID;
    const title = getReferenceTitle(link);
    const ids = titleToIDs.get(title) || titleToIDs.set(title, []).get(title);
    ids.push(linkID);
  });

  /**
   * Returns a list that is easier to render in `listItemToHTML`.
   * @param {[string, string[]]} entry an entry from `titleToIDs`
   * @returns {{ title: string, id: string }[]} The first list item contains
   * title from `getReferenceTitle`, rest of items contain strings like `(2)`,
   * `(3)` as title.
   */
  const toLinkProps = ([title, ids]) => {
    return [{ title, id: ids[0] }].concat(
      ids.slice(1).map((id, i) => ({ title: `(${i + 2})`, id }))
    );
  };

  /**
   * @param {[string, string[]]} entry
   * @returns {HTMLLIElement}
   */
  const listItemToHTML = entry =>
    `<li>${toLinkProps(entry)
      .map(link => `<a href="#${link.id}">${link.title}</a>${" "}`)
      .join("")}</li>`;

  const listItems = [...titleToIDs].map(listItemToHTML).join("");
  return `<ul>${listItems}</ul>`;
}

/** @param {HTMLAnchorElement} link */
function getReferenceTitle(link) {
  const section = link.closest("section");
  if (!section) return null;
  const heading = section.querySelector("h1, h2, h3, h4, h5, h6");
  if (!heading) return null;
  return norm(heading.textContent);
}

/**
 * @param {HTMLElement} dfn
 * @param {HTMLElement} panel
 * @param {{ x: number, y: number }} clickPosition
 */
function displayPanel(dfn, panel, { x, y }) {
  document.body.appendChild(panel);
  // distance (px) between edge of panel and the pointing triangle (caret)
  const MARGIN = 20;

  const dfnRects = dfn.getClientRects();
  // Find the `top` offset when the `dfn` can be spread across multiple lines
  let closestTop = 0;
  let minDiff = Infinity;
  for (const rect of dfnRects) {
    const { top, bottom } = rect;
    const diffFromClickY = Math.abs((top + bottom) / 2 - y);
    if (diffFromClickY < minDiff) {
      minDiff = diffFromClickY;
      closestTop = top;
    }
  }

  const top = window.scrollY + closestTop + dfnRects[0].height;
  const left = x - MARGIN;
  panel.style.setProperty("--left", `${left}px`);
  panel.style.setProperty("--top", `${top}px`);

  // Find if the panel is flowing out of the window
  const panelRect = panel.getBoundingClientRect();
  const SCREEN_WIDTH = Math.min(window.innerWidth, window.screen.width);
  if (panelRect.right > SCREEN_WIDTH) {
    const newLeft = Math.max(MARGIN, x + MARGIN - panelRect.width);
    const newCaretOffset = left - newLeft;
    panel.style.setProperty("--left", `${newLeft}px`);
    panel.style.setProperty("--caret-offset", `${newCaretOffset}px`);
  }
}

async function loadStyle() {
  try {
    return (await import("text!../../assets/dfn-panel.css")).default;
  } catch {
    return fetchAsset("dfn-panel.css");
  }
}

function injectIntoExportedDoc(doc) {
  const fnToSerialize = [
    norm,
    deriveAction,
    createPanel,
    referencesToHTML,
    getReferenceTitle,
    displayPanel,
  ];
  const fnStr = fnToSerialize.map(fn => fn.toString()).join("\n");

  const script = document.createElement("script");
  script.id = "respec-dfn-panel";
  script.textContent = `(() => {\n(${init.toString()})();\n${fnStr}\n})();`;
  doc.querySelector("body").append(script);
}<|MERGE_RESOLUTION|>--- conflicted
+++ resolved
@@ -5,10 +5,6 @@
 // Note: This module does not use hyperHTML as its functionality is injected in
 // exported docs and we want to add minimal JavaScript to exported docs.
 import { fetchAsset } from "./text-loader.js";
-<<<<<<< HEAD
-=======
-import { html as hyperHTML } from "./import-maps.js";
->>>>>>> be3430cd
 import { norm } from "./utils.js";
 import { sub } from "./pubsubhub.js";
 
