// @ts-check
/**
 * Module core/biblio-db
 *
 * Wraps IndexedDB, allowing the storage of references and aliases on the
 * client.
 *
 * It's a standalone module that can be imported into other modules.
 *
 * @typedef {object} BiblioEntry
 * @property {string} id
 * @property {string} title
 *
 * @typedef {object} BiblioAliasEntry
 * @property {string} id
 * @property {string} aliasOf
 */
import { flatten } from "./utils.js";
import { idb } from "./import-maps.js";
import { pub } from "./pubsubhub.js";
export const name = "core/biblio-db";

/**
 * @typedef {keyof BiblioDb} AllowedType
 * @type {Set<AllowedType>}
 */
const ALLOWED_TYPES = new Set(["alias", "reference"]);
const hasIndexedDB = typeof indexedDB !== "undefined";
const dbMaps = {
  /** @type {Map<string, BiblioEntry>} */
  reference: new Map(),
  /** @type {Map<string, BiblioAliasEntry>} */
  alias: new Map(),
};

/* Database initialization tracker */
const readyPromise = openIdb();

/**
 * @typedef {object} BiblioDb
 *
 * @property {object} alias Object store for alias objects
 * @property {string} alias.key
 * @property {object} alias.value
 * @property {object} alias.indexes
 * @property {string} alias.aliasOf
 *
 * @property {object} reference Object store for reference objects
 * @property {string} reference.key
 * @property {object} reference.value
 *
 * @returns {Promise<import("idb").IDBPDatabase<BiblioDb>>}
 */
async function openIdb() {
<<<<<<< HEAD
  if (!hasIndexedDB) {
    return;
  }
  const { openDB } = await importIdb();
  return await openDB("respec-biblio2", 12, {
=======
  return await idb.openDB("respec-biblio2", 12, {
>>>>>>> 24a54cad
    upgrade(db) {
      Array.from(db.objectStoreNames).map(storeName =>
        db.deleteObjectStore(storeName)
      );
      const store = db.createObjectStore("alias", { keyPath: "id" });
      store.createIndex("aliasOf", "aliasOf", { unique: false });
      db.createObjectStore("reference", { keyPath: "id" });
    },
  });
}

export const biblioDB = {
  get ready() {
    return readyPromise;
  },
  /**
   * Finds either a reference or an alias.
   * If it's an alias, it resolves it.
   *
   * @param {String} id The reference or alias to look for.
   * @return {Promise<Object?>} The reference or null.
   */
  async find(id) {
    if (await this.isAlias(id)) {
      id = await this.resolveAlias(id);
    }
    return await this.get("reference", id);
  },
  /**
   * Checks if the database has an id for a given type.
   *
   * @param {AllowedType} type One of the ALLOWED_TYPES.
   * @param {String} id The reference to find.
   * @return {Promise<Boolean>} True if it has it, false otherwise.
   */
  async has(type, id) {
    if (!ALLOWED_TYPES.has(type)) {
      throw new TypeError(`Invalid type: ${type}`);
    }
    if (!id) {
      throw new TypeError("id is required");
    }
    if (!hasIndexedDB) {
      return dbMaps[type].has(id);
    }
    const db = await this.ready;
    const objectStore = db.transaction(type, "readonly").store;
    const range = IDBKeyRange.only(id);
    const result = await objectStore.openCursor(range);
    return !!result;
  },
  /**
   * Checks if a given id is an alias.
   *
   * @param {String} id The reference to check.
   * @return {Promise<Boolean>} Resolves with true if found.
   */
  async isAlias(id) {
    if (!hasIndexedDB) {
      return dbMaps.alias.has(id);
    }
    return await this.has("alias", id);
  },
  /**
   * Resolves an alias to its corresponding reference id.
   *
   * @param {String} id The id of the alias to look up.
   * @return {Promise<String>} The id of the resolved reference.
   */
  async resolveAlias(id) {
    if (!id) {
      throw new TypeError("id is required");
    }
    if (!hasIndexedDB) {
      const result = dbMaps.alias.get(id);
      return result ? result.aliasOf : null;
    }
    const db = await this.ready;

    const objectStore = db.transaction("alias", "readonly").store;
    const range = IDBKeyRange.only(id);
    const result = await objectStore.openCursor(range);
    return result ? result.value.aliasOf : result;
  },
  /**
   * Get a reference or alias out of the database.
   *
   * @param {AllowedType} type The type as per ALLOWED_TYPES.
   * @param {string} id The id for what to look up.
   * @return {Promise<Object?>} Resolves with the retrieved object, or null.
   */
  async get(type, id) {
    if (!ALLOWED_TYPES.has(type)) {
      throw new TypeError(`Invalid type: ${type}`);
    }
    if (!id) {
      throw new TypeError("id is required");
    }
    if (!hasIndexedDB) {
      return dbMaps[type].get(id) || null;
    }
    const db = await this.ready;
    const objectStore = db.transaction(type, "readonly").store;
    const range = IDBKeyRange.only(id);
    const result = await objectStore.openCursor(range);
    return result ? result.value : result;
  },
  /**
   * Adds references and aliases to database. This is usually the data from
   * Specref's output (parsed JSON).
   *
   * @param {Object} data An object that contains references and aliases.
   */
  async addAll(data) {
    if (!data) {
      return;
    }
    const aliasesAndRefs = {
      alias: new Set(),
      reference: new Set(),
    };
    Object.keys(data)
      .filter(key => {
        if (typeof data[key] === "string") {
          let msg = `Legacy SpecRef entries are not supported: \`[[${key}]]\`. `;
          msg +=
            "Please update it to the new format at [specref repo](https://github.com/tobie/specref/)";
          pub("error", msg);
          return false;
        }
        return true;
      })
      .map(id => Object.assign({ id }, data[id]))
      .forEach(obj => {
        if (obj.aliasOf) {
          aliasesAndRefs.alias.add(obj);
        } else {
          aliasesAndRefs.reference.add(obj);
        }
      });
    const promisesToAdd = [...ALLOWED_TYPES]
      .map(type => {
        return Array.from(aliasesAndRefs[type]).map(details =>
          this.add(type, details)
        );
      })
      .reduce(flatten, []);
    await Promise.all(promisesToAdd);
  },
  /**
   * Adds a reference or alias to the database.
   *
   * @param {AllowedType} type The type as per ALLOWED_TYPES.
   * @param {Object} details The object to store.
   */
  async add(type, details) {
    if (!ALLOWED_TYPES.has(type)) {
      throw new TypeError(`Invalid type: ${type}`);
    }
    if (typeof details !== "object") {
      throw new TypeError("details should be an object");
    }
    if (type === "alias" && !details.hasOwnProperty("aliasOf")) {
      throw new TypeError("Invalid alias object.");
    }
    if (!hasIndexedDB) {
      return dbMaps[type].set(details.id, details);
    }
    const db = await this.ready;
    const isInDB = await this.has(type, details.id);
    const store = db.transaction(type, "readwrite").store;
    // update or add, depending of already having it in db
    return isInDB ? await store.put(details) : await store.add(details);
  },
  /**
   * Closes the underlying database.
   *
   * @return {Promise<void>} Resolves after database closes.
   */
  async close() {
    const db = await this.ready;
    if (db) {
      db.close();
    }
  },

  /**
   * Clears the underlying database
   */
  async clear() {
    if (!hasIndexedDB) {
      dbMaps.alias.clear();
      dbMaps.reference.clear();
      return;
    }
    const db = await this.ready;
    const storeNames = [...ALLOWED_TYPES];
    const stores = db.transaction(storeNames, "readwrite");
    const clearStorePromises = storeNames.map(name => {
      return stores.objectStore(name).clear();
    });
    await Promise.all(clearStorePromises);
  },
};<|MERGE_RESOLUTION|>--- conflicted
+++ resolved
@@ -52,15 +52,10 @@
  * @returns {Promise<import("idb").IDBPDatabase<BiblioDb>>}
  */
 async function openIdb() {
-<<<<<<< HEAD
   if (!hasIndexedDB) {
     return;
   }
-  const { openDB } = await importIdb();
-  return await openDB("respec-biblio2", 12, {
-=======
   return await idb.openDB("respec-biblio2", 12, {
->>>>>>> 24a54cad
     upgrade(db) {
       Array.from(db.objectStoreNames).map(storeName =>
         db.deleteObjectStore(storeName)
