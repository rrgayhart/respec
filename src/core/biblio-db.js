--- conflicted
+++ resolved
@@ -115,23 +115,10 @@
    * @return {Promise<Boolean>} Resolves with true if found.
    */
   async isAlias(id) {
-<<<<<<< HEAD
-    if (!id) {
-      throw new TypeError("id is required");
-    }
     if (!hasIndexedDB) {
       return dbMaps.alias.has(id);
     }
-    const db = await this.ready;
-    const objectStore = db
-      .transaction(["alias"], "readonly")
-      .objectStore("alias");
-    const range = IDBKeyRange.only(id);
-    const result = await objectStore.openCursor(range);
-    return !!result;
-=======
     return await this.has("alias", id);
->>>>>>> bc5abb63
   },
   /**
    * Resolves an alias to its corresponding reference id.
@@ -157,11 +144,7 @@
   /**
    * Get a reference or alias out of the database.
    *
-<<<<<<< HEAD
-   * @param {String} type The type as per ALLOWED_TYPES.
-=======
    * @param {AllowedType} type The type as per ALLOWED_TYPES.
->>>>>>> bc5abb63
    * @param {string} id The id for what to look up.
    * @return {Promise<Object?>} Resolves with the retrieved object, or null.
    */
@@ -214,13 +197,8 @@
           aliasesAndRefs.reference.add(obj);
         }
       });
-<<<<<<< HEAD
-    const promisesToAdd = Object.keys(aliasesAndRefs)
-      .map((/** @type {keyof typeof dbMaps} */ type) => {
-=======
     const promisesToAdd = [...ALLOWED_TYPES]
       .map(type => {
->>>>>>> bc5abb63
         return Array.from(aliasesAndRefs[type]).map(details =>
           this.add(type, details)
         );
@@ -231,13 +209,8 @@
   /**
    * Adds a reference or alias to the database.
    *
-<<<<<<< HEAD
-   * @param {keyof typeof dbMaps} type The type as per ALLOWED_TYPES.
-   * @param {object} details The object to store.
-=======
    * @param {AllowedType} type The type as per ALLOWED_TYPES.
    * @param {Object} details The object to store.
->>>>>>> bc5abb63
    */
   async add(type, details) {
     if (!ALLOWED_TYPES.has(type)) {
