--- conflicted
+++ resolved
@@ -13,7 +13,6 @@
 export const name = "core/biblio-db";
 
 const ALLOWED_TYPES = new Set(["alias", "reference"]);
-<<<<<<< HEAD
 const hasIndexedDB = typeof indexedDB !== "undefined";
 const dbMaps = {
   /** @type {Map<string, *>} */
@@ -22,66 +21,13 @@
   alias: new Map(),
 };
 
-/**
- * Database initialization tracker
- * @type {Promise<IDBDatabase>}
- */
-const readyPromise = hasIndexedDB
-  ? new Promise((resolve, reject) => {
-      let request;
-      try {
-        request = window.indexedDB.open("respec-biblio2", 12);
-      } catch (err) {
-        return reject(err);
-      }
-      request.onerror = () => {
-        reject(new DOMException(request.error.message, request.error.name));
-      };
-      request.onsuccess = () => {
-        resolve(request.result);
-      };
-      request.onupgradeneeded = async () => {
-        const db = request.result;
-        Array.from(db.objectStoreNames).map(storeName =>
-          db.deleteObjectStore(storeName)
-        );
-        const promisesToCreateSchema = [
-          new Promise((resolve, reject) => {
-            try {
-              const store = db.createObjectStore("alias", { keyPath: "id" });
-              store.createIndex("aliasOf", "aliasOf", { unique: false });
-              store.transaction.oncomplete = resolve;
-              store.transaction.onerror = reject;
-            } catch (err) {
-              reject(err);
-            }
-          }),
-          new Promise((resolve, reject) => {
-            try {
-              const transaction = db.createObjectStore("reference", {
-                keyPath: "id",
-              }).transaction;
-              transaction.oncomplete = resolve;
-              transaction.onerror = reject;
-            } catch (err) {
-              reject(err);
-            }
-          }),
-        ];
-        try {
-          await Promise.all(promisesToCreateSchema);
-          resolve();
-        } catch (err) {
-          reject(err);
-        }
-      };
-    })
-  : null;
-=======
 /* Database initialization tracker */
 const readyPromise = openIdb();
 
 async function openIdb() {
+  if (!hasIndexedDB) {
+    return;
+  }
   const { openDB } = await importIdb();
   return await openDB("respec-biblio2", 12, {
     upgrade(db) {
@@ -94,7 +40,6 @@
     },
   });
 }
->>>>>>> f05ad790
 
 export const biblioDB = {
   get ready() {
@@ -296,10 +241,6 @@
     const clearStorePromises = storeNames.map(name => {
       return stores.objectStore(name).clear();
     });
-<<<<<<< HEAD
-    return Promise.all(clearStorePromises);
-=======
     await Promise.all(clearStorePromises);
->>>>>>> f05ad790
   },
 };