--- conflicted
+++ resolved
@@ -50,38 +50,6 @@
     {{/if}}
     {{#if otherLinks}}
       {{#each otherLinks}}
-<<<<<<< HEAD
-	{{#if key}}
-	  <dt>{{key}}:</dt>
-	  {{#if data}}
-	     {{#each data}}
-		{{#if value}}
-		  <dd>
-		    {{#if href}}<a href="{{href}}">{{/if}}
-		      {{value}}
-		    {{#if href}}</a>{{/if}}
-		  </dd>
-		{{else}}
-		  {{#if href}}
-		    <dd><a href="{{href}}">{{href}}</a></dd>
-		  {{/if}}
-		{{/if}}
-	     {{/each}}
-	  {{else}}
-	    {{#if value}}
-	      <dd>
-		{{#if href}}<a href="{{href}}">{{/if}}
-		  {{value}}
-		{{#if href}}</a>{{/if}}
-	      </dd>
-	    {{else}}
-	      {{#if href}}
-		<dd><a href="{{href}}">{{href}}</a></dd>
-	      {{/if}}
-	    {{/if}}
-	  {{/if}}
-	{{/if}}
-=======
         {{#if key}}
           <dt>{{key}}:</dt>
           {{#if data}}
@@ -112,7 +80,6 @@
             {{/if}}
           {{/if}}
         {{/if}}  
->>>>>>> 9388c387
       {{/each}}
     {{/if}}
   </dl>
