{
  "name": "respec",
  "version": "24.27.1",
  "license": "W3C",
  "description": "A technical specification pre-processor.",
  "engines": {
    "node": ">=10",
    "npm": ">=5"
  },
  "bin": {
    "respec2html": "./tools/respec2html.js"
  },
  "main": "./src/main.js",
  "module": "./src/index.js",
  "repository": {
    "type": "git",
    "url": "git://github.com/w3c/respec.git"
  },
  "contributors": [
    "Marcos Cáceres <marcos@marcosc.com> (https://marcosc.com/)",
    "Kagami Sascha Rosylight <saschaplas@outlook.com>",
    "Sid Vishnoi <sidvishnoi8@gmail.com>",
    "Robin Berjon"
  ],
  "devDependencies": {
    "@babel/cli": "^7.5.5",
    "@babel/core": "^7.5.5",
    "@babel/preset-env": "^7.5.5",
    "@types/clipboard": "^2.0.1",
    "@types/pluralize": "0.0.29",
    "babel-eslint": "^10.0.2",
    "babel-plugin-dynamic-import-amd": "github:holyzfy/babel-plugin-dynamic-import-amd",
    "chai": "^4.2.0",
    "domReady": "github:requirejs/domReady#d85bdc38a6df868ead52ab3e80715aaf60e68765",
    "eslint": "^6.1.0",
    "eslint-config-prettier": "^6.0.0",
    "eslint-plugin-jasmine": "^2.10.1",
    "eslint-plugin-prettier": "^3.1.0",
    "esm": "^3.2.25",
    "expect": "^24.8.0",
    "exports-loader": "^0.7.0",
    "handlebars": "^4.1.2",
    "highlight.js": "^9.15.8",
    "hyperhtml": "^2.30.0",
    "idb": "^4.0.4",
    "jasmine-core": "^3.4.0",
    "jasmine-reporters": "^2.3.2",
    "jquery": "^3.4.1",
    "karma": "^4.2.0",
    "karma-chrome-launcher": "^3.0.0",
    "karma-detect-browsers": "^2.3.3",
    "karma-edge-launcher": "^0.4.2",
    "karma-firefox-launcher": "^1.1.0",
    "karma-jasmine": "^2.0.1",
    "karma-jasmine-html-reporter": "^1.4.2",
    "karma-mocha": "^1.3.0",
    "karma-mocha-reporter": "^2.2.5",
    "karma-opera-launcher": "^1.0.0",
    "karma-requirejs": "^1.1.0",
    "karma-safari-launcher": "^1.0.0",
    "karma-safaritechpreview-launcher": "2.0.2",
    "karma-verbose-summary-reporter": "0.0.1",
    "marked": "^0.7.0",
    "mocha": "^6.2.0",
    "moment": "^2.24.0",
    "pluralize": "^8.0.0",
    "prettier": "^1.18.2",
    "raw-loader": "^3.1.0",
    "requirejs": "^2.3.6",
    "serve": "^11.1.0",
    "tap": "^14.4.2",
    "text": "github:requirejs/text#d04de4ffd7bf5ba6cb80cdca2d40d4f6f52a1b1f",
    "typescript": "^3.5.3",
    "webidl2": "^23.3.0",
    "webpack": "^4.37.0",
    "webpack-cli": "^3.3.6"
  },
  "scripts": {
    "babel:build": "babel src -d js --source-maps -q",
    "babel:watch": "babel src -d js --watch --source-maps",
    "build:components": "npm run copydeps && npm run babel:build",
    "build:geonovum-debug": "npm run build:geonovum -- --debug",
    "build:geonovum": "node ./tools/builder.js --profile=geonovum",
    "build:w3c-debug": "npm run build:w3c -- --debug",
    "build:w3c-with-jquery": "node ./tools/builder.js --profile=w3c-common",
    "build:w3c": "node ./tools/builder.js --profile=w3c",
    "build": "snyk protect && npm run build:components",
    "copydeps": "node ./tools/copydeps.js",
    "karma": "karma start --single-run",
    "lint": "tsc -p src/jsconfig.json && eslint .",
    "prepare": "npm run snyk-protect && npm run build:components",
    "release": "node ./tools/release.js",
    "server": "npm start",
    "snyk-protect": "snyk protect",
    "snyk": "snyk",
    "start": "npm run build:components && serve",
    "test:build": "mocha --timeout 60000 ./tests/test-build.js",
    "test:headless": "node ./tests/headless.js",
    "test:node": "npx tap tests/spec/core/data-abbr-spec.js",
    "test:karma": "npm run karma",
    "postinstall": "opencollective-postinstall"
  },
  "dependencies": {
    "colors": "^1.3.3",
    "command-line-args": "^5.1.1",
    "command-line-usage": "^6.0.2",
    "epipebomb": "^1.0.0",
    "jsdom": "^15.1.1",
    "loading-indicator": "^2.0.0",
    "opencollective": "^1.0.3",
    "opencollective-postinstall": "^2.0.2",
    "prompt": "^1.0.0",
    "puppeteer": "1.19.0",
<<<<<<< HEAD
    "snyk": "^1.199.0",
    "viperhtml": "^2.17.0"
=======
    "snyk": "^1.199.0"
>>>>>>> 37628a27
  },
  "prettier": {
    "trailingComma": "es5"
  },
  "snyk": true,
  "collective": {
    "type": "opencollective",
    "url": "https://opencollective.com/respec"
  }
}<|MERGE_RESOLUTION|>--- conflicted
+++ resolved
@@ -111,12 +111,8 @@
     "opencollective-postinstall": "^2.0.2",
     "prompt": "^1.0.0",
     "puppeteer": "1.19.0",
-<<<<<<< HEAD
     "snyk": "^1.199.0",
     "viperhtml": "^2.17.0"
-=======
-    "snyk": "^1.199.0"
->>>>>>> 37628a27
   },
   "prettier": {
     "trailingComma": "es5"
